# File: tdoa_detector_node.py
import numpy as np
import rclpy
from rclpy.node import Node
from sancho_msgs.msg import VADSegment
from std_msgs.msg import Float32

from .tdoa_nodes.tdoa_gcc import gcc_phat

# Import both methods
<<<<<<< HEAD
from .tdoa_nodes import STRATEGIES, TDOAStrategy
=======
from .tdoa_nodes.tdoa_ncc import normalized_cross_correlation
>>>>>>> 784bc581


def compute_angle_from_delay(
    delay: float, mic_distance: float, sound_speed: float = 343.0
) -> float:
    """Convert time delay to arrival angle in degrees."""
    # sin(theta) = c * tau / d
    arg = np.clip((sound_speed * delay) / mic_distance, -1.0, 1.0)
    theta = np.degrees(np.arcsin(arg))
    return float(theta)


class SoundAngleDetector(Node):
    def __init__(self):
        super().__init__("sound_angle_detector")
        # Parameters
        self.declare_parameter("method", "gcc")  # 'gcc' or 'ncc'
        self.declare_parameter("mic_distance", 0.1225)
        self.declare_parameter("sample_rate", 48000)
        self.declare_parameter("timer_hz", 5.0)

        self.method = self.get_parameter("method").value
        self.mic_distance = self.get_parameter("mic_distance").value
        self.sample_rate = self.get_parameter("sample_rate").value
        timer_hz = self.get_parameter("timer_hz").value
<<<<<<< HEAD

        strategy_cls = STRATEGIES.get(self.method)
        if strategy_cls is None:
            raise ValueError(f"Método de TDOA desconocido: {self.method}")
        if issubclass(strategy_cls, TDOAStrategy):
            if self.method == "gcc":
                self.strategy: TDOAStrategy = strategy_cls(
                    sample_rate=self.sample_rate,
                    mic_distance=self.mic_distance,
                )
            else:
                self.strategy = strategy_cls(sample_rate=self.sample_rate)
        else:
            raise TypeError("Clase de estrategia inválida")
=======
>>>>>>> 784bc581

        # Subscriber to VAD segments
        self.sub = self.create_subscription(
            VADSegment, "/audio/vad_segment", self.vad_callback, 10
        )
        self.buffer = []  # will store incoming segments

        # Publisher for angle
        self.pub = self.create_publisher(Float32, "/audio/angle", 10)

        # Timer to process buffer periodically
        self.timer = self.create_timer(1.0 / timer_hz, self.timer_callback)
        self.get_logger().info(f"SoundAngleDetector iniciado con método={self.method}")

    def vad_callback(self, msg: VADSegment):
        # Store each segment for later processing
        self.buffer.append(msg)

    def timer_callback(self):
        if not self.buffer:
            return
        # Process all buffered segments
        for seg in self.buffer:
            left = np.array(seg.left_channel, dtype=float)
            right = np.array(seg.right_channel, dtype=float)
<<<<<<< HEAD
            tau = self.strategy.compute_delay(left, right)
            angle = compute_angle_from_delay(tau, self.mic_distance)
=======
            if self.method == "gcc":
                # GCC-PHAT returns tau
                tau, _ = gcc_phat(
                    left, right, fs=self.sample_rate, max_tau=self.mic_distance / 343.0
                )
                angle = compute_angle_from_delay(tau, self.mic_distance)
            else:
                # NCC returns displacement in samples
                disp, _ = normalized_cross_correlation(left, right)
                tau = disp / self.sample_rate
                angle = compute_angle_from_delay(tau, self.mic_distance)
>>>>>>> 784bc581
            # Publish result
            msg_out = Float32()
            msg_out.data = angle
            self.pub.publish(msg_out)
            self.get_logger().info(
                f"Publicado ángulo: {angle:.2f}° (método={self.method})"
            )
        # Clear buffer
        self.buffer.clear()


def main(args=None):
    rclpy.init(args=args)
    node = SoundAngleDetector()
    rclpy.spin(node)
    node.destroy_node()
    rclpy.shutdown()<|MERGE_RESOLUTION|>--- conflicted
+++ resolved
@@ -8,11 +8,8 @@
 from .tdoa_nodes.tdoa_gcc import gcc_phat
 
 # Import both methods
-<<<<<<< HEAD
 from .tdoa_nodes import STRATEGIES, TDOAStrategy
-=======
-from .tdoa_nodes.tdoa_ncc import normalized_cross_correlation
->>>>>>> 784bc581
+
 
 
 def compute_angle_from_delay(
@@ -38,7 +35,6 @@
         self.mic_distance = self.get_parameter("mic_distance").value
         self.sample_rate = self.get_parameter("sample_rate").value
         timer_hz = self.get_parameter("timer_hz").value
-<<<<<<< HEAD
 
         strategy_cls = STRATEGIES.get(self.method)
         if strategy_cls is None:
@@ -53,8 +49,7 @@
                 self.strategy = strategy_cls(sample_rate=self.sample_rate)
         else:
             raise TypeError("Clase de estrategia inválida")
-=======
->>>>>>> 784bc581
+
 
         # Subscriber to VAD segments
         self.sub = self.create_subscription(
@@ -80,22 +75,9 @@
         for seg in self.buffer:
             left = np.array(seg.left_channel, dtype=float)
             right = np.array(seg.right_channel, dtype=float)
-<<<<<<< HEAD
             tau = self.strategy.compute_delay(left, right)
             angle = compute_angle_from_delay(tau, self.mic_distance)
-=======
-            if self.method == "gcc":
-                # GCC-PHAT returns tau
-                tau, _ = gcc_phat(
-                    left, right, fs=self.sample_rate, max_tau=self.mic_distance / 343.0
-                )
-                angle = compute_angle_from_delay(tau, self.mic_distance)
-            else:
-                # NCC returns displacement in samples
-                disp, _ = normalized_cross_correlation(left, right)
-                tau = disp / self.sample_rate
-                angle = compute_angle_from_delay(tau, self.mic_distance)
->>>>>>> 784bc581
+
             # Publish result
             msg_out = Float32()
             msg_out.data = angle
